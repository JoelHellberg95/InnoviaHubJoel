import {
  Component,
  OnInit,
  inject,
  PLATFORM_ID,
  DestroyRef,
} from '@angular/core';
import { isPlatformBrowser, CommonModule } from '@angular/common';
import { takeUntilDestroyed } from '@angular/core/rxjs-interop';

import { ResourceTypeService } from '../ResourceMenu/Services/ResourceTypeService.service';
import { ResourceService } from '../ResourceMenu/Services/ResourceService.service';
import { BookingHubService } from '../ResourceMenu/Services/bookingHubService.service';

import { BookingpageMenuComponent } from '../bookingpage-menu/bookingpage-menu.component';
import { BookingpageCalendarComponent } from '../bookingpage-calendar/bookingpage-calendar.component';
import { BookingpageListComponent } from '../bookingpage-list/bookingpage-list.component';
import { AuthService } from '../../services/auth.service';

interface ResourceTypeDto {
  id: number;
  name: string;
}
interface ResourceTypeMenuItem {
  id: number;
  name: string;
  countAll: number;
  countAvailable: number;
}
interface ResourceListItem {
  id: number;
  name: string;
  isAvailable: boolean;
}

@Component({
  selector: 'app-bookingpage-pane',
  standalone: true,
  imports: [
    CommonModule,
    BookingpageMenuComponent,
    BookingpageCalendarComponent,
    BookingpageListComponent,
  ],
  templateUrl: './bookingpage-pane.component.html',
})
export class BookingpagePaneComponent implements OnInit {
  private platformId = inject(PLATFORM_ID);
  private destroyRef = inject(DestroyRef);
  readonly isBrowser = isPlatformBrowser(this.platformId);

  selectedDate: Date | null = null;
  selectedResourceId: number | null = null;

  types: ResourceTypeMenuItem[] = [];
  selectedTypeId?: number;
  resources: ResourceListItem[] = [];
  loading = false;
  error?: string;

  start?: Date;
  end?: Date;

  private hubRefreshBusy = false;

  constructor(
    private typeApi: ResourceTypeService,
    private resourceApi: ResourceService,
    private hub: BookingHubService,
    private authService: AuthService
  ) {}

  ngOnInit(): void {
    if (!this.isBrowser) return;

<<<<<<< HEAD
    if (!this.authService.isAdmin() && !this.authService.isUser())
      return console.error('Unauthorized');

    this.subs.push(
      this.typeApi.getAll().subscribe({
=======
    this.typeApi
      .getAll()
      .pipe(takeUntilDestroyed(this.destroyRef))
      .subscribe({
>>>>>>> 4f0df06e
        next: (types: ResourceTypeDto[]) => {
          this.types = types.map((t) => ({
            id: t.id,
            name: t.name,
            countAll: 0,
            countAvailable: 0,
          }));
          if (this.start && this.end) this.refreshAllTypeCounts();
        },
        error: () => (this.error = 'Kunde inte hämta resurstyp-lista.'),
      });

    this.hub.start().then(() => {
      const refreshFromHub = () => {
        if (!this.selectedTypeId || !this.start || !this.end) return;

        if (this.hubRefreshBusy) return;
        this.hubRefreshBusy = true;
        setTimeout(() => (this.hubRefreshBusy = false), 250);

        this.refreshResources();
        this.refreshAllTypeCounts();
      };

      this.hub.onCreated(refreshFromHub);
      this.hub.onUpdated(refreshFromHub);
      this.hub.onDeleted(refreshFromHub);
    });
  }

  selectType(typeId: number) {
    if (this.selectedTypeId === typeId) return;
    this.selectedTypeId = typeId;
    this.refreshResources();

    if (window.innerWidth < 768) {
      document.getElementById('calendar')?.scrollIntoView();
    }
  }

  onDaySelected(sel: { date: Date; start: Date; end: Date } | null) {
    this.selectedDate = sel?.date ?? null;

    if (sel?.date) {
      // Bygg *UTC*-dygn för API:t (matchar backend)
      const isoDate = sel.date.toISOString().split('T')[0];
      this.start = new Date(`${isoDate}T00:00:00.000Z`);
      this.end = new Date(`${isoDate}T23:59:59.999Z`);
    } else {
      this.start = undefined;
      this.end = undefined;
    }

    if (sel) {
      this.refreshResources();
      this.refreshAllTypeCounts();
    }
  }

  onBookingCommitted() {
    console.log(
      '[pane] bookingCommitted – refreshing…',
      this.selectedTypeId,
      this.start,
      this.end
    );
    if (this.selectedTypeId && this.start && this.end) {
      this.refreshResources();
      this.refreshAllTypeCounts();
    }
  }

  selectResource(
    resourceId: number | null,
    _name: string | null,
    isAvailable: boolean
  ) {
    if (isAvailable === false || !resourceId) return;
    this.selectedResourceId = resourceId;

    if (window.innerWidth < 768) {
      document.getElementById('bookButton')?.scrollIntoView();
    }
  }

<<<<<<< HEAD
  private refreshAllTypeCounts() {
    if (!this.authService.isAdmin() && !this.authService.isUser())
      return console.error('Unauthorized');

    if (!this.isBrowser || !this.start || !this.end || !this.types?.length)
      return;
=======
  refreshResources() {
    if (!this.isBrowser || !this.selectedTypeId) return;

    this.loading = true;
    this.error = undefined;
>>>>>>> 4f0df06e

    this.resourceApi
      .getByType(this.selectedTypeId, this.start, this.end)
      .pipe(takeUntilDestroyed(this.destroyRef))
      .subscribe({
        next: (list: ResourceListItem[]) => {
          this.resources = list;
          this.loading = false;
          this.updateTypeCounts();
        },
        error: () => {
          this.error = 'Kunde inte hämta resurser.';
          this.loading = false;
        },
      });
  }

  private updateTypeCounts() {
    this.types = this.types.map((t) => {
      if (t.id !== this.selectedTypeId) return t;
      const all = this.resources.length;
      const avail = this.resources.filter((r) => r.isAvailable).length;
      return { ...t, countAll: all, countAvailable: avail };
    });
  }

  private refreshAllTypeCounts() {
    if (!this.isBrowser || !this.start || !this.end || !this.types?.length)
      return;

    this.types.forEach((t) => {
      this.resourceApi
        .getByType(t.id, this.start!, this.end!)
        .pipe(takeUntilDestroyed(this.destroyRef))
        .subscribe({
          next: (list: ResourceListItem[]) => {
            const all = list.length;
            const avail = list.filter((r) => r.isAvailable).length;
            this.types = this.types.map((x) =>
              x.id === t.id ? { ...x, countAll: all, countAvailable: avail } : x
            );
          },
          error: () => {
            this.types = this.types.map((x) =>
              x.id === t.id ? { ...x, countAll: 0, countAvailable: 0 } : x
            );
          },
        });
    });
  }
}<|MERGE_RESOLUTION|>--- conflicted
+++ resolved
@@ -73,18 +73,13 @@
   ngOnInit(): void {
     if (!this.isBrowser) return;
 
-<<<<<<< HEAD
     if (!this.authService.isAdmin() && !this.authService.isUser())
       return console.error('Unauthorized');
 
-    this.subs.push(
-      this.typeApi.getAll().subscribe({
-=======
     this.typeApi
       .getAll()
       .pipe(takeUntilDestroyed(this.destroyRef))
       .subscribe({
->>>>>>> 4f0df06e
         next: (types: ResourceTypeDto[]) => {
           this.types = types.map((t) => ({
             id: t.id,
@@ -170,20 +165,11 @@
     }
   }
 
-<<<<<<< HEAD
-  private refreshAllTypeCounts() {
-    if (!this.authService.isAdmin() && !this.authService.isUser())
-      return console.error('Unauthorized');
-
-    if (!this.isBrowser || !this.start || !this.end || !this.types?.length)
-      return;
-=======
   refreshResources() {
     if (!this.isBrowser || !this.selectedTypeId) return;
 
     this.loading = true;
     this.error = undefined;
->>>>>>> 4f0df06e
 
     this.resourceApi
       .getByType(this.selectedTypeId, this.start, this.end)
@@ -211,6 +197,9 @@
   }
 
   private refreshAllTypeCounts() {
+    if (!this.authService.isAdmin() && !this.authService.isUser())
+      return console.error('Unauthorized');
+
     if (!this.isBrowser || !this.start || !this.end || !this.types?.length)
       return;
 
