import { ApplicationConfig, importProvidersFrom, APP_INITIALIZER } from '@angular/core';
import { provideRouter } from '@angular/router';
import { provideHttpClient, HTTP_INTERCEPTORS } from '@angular/common/http';
import { 
  MsalModule, 
  MsalService, 
  MsalGuard, 
  MsalInterceptor,
  MsalBroadcastService,
  MSAL_INSTANCE,
  MSAL_GUARD_CONFIG,
  MSAL_INTERCEPTOR_CONFIG,
  MsalGuardConfiguration,
  MsalInterceptorConfiguration
} from '@azure/msal-angular';
import { IPublicClientApplication, PublicClientApplication, InteractionType, BrowserCacheLocation } from '@azure/msal-browser';
import { msalConfig, protectedResources } from './auth-config';
import { routes } from './app.routes';
<<<<<<< HEAD

export function MSALInstanceFactory(): IPublicClientApplication {
  return new PublicClientApplication(msalConfig);
}

export function initializeMsal(msalService: MsalService): () => Promise<void> {
  return () => {
    return msalService.instance.initialize();
  };
}

export function MSALGuardConfigFactory(): MsalGuardConfiguration {
  return {
    interactionType: InteractionType.Popup,
    authRequest: {
      scopes: ['user.read']
    }
  };
}

export function MSALInterceptorConfigFactory(): MsalInterceptorConfiguration {
  return {
    interactionType: InteractionType.Popup,
    protectedResourceMap: new Map([
      [protectedResources.graphApi.endpoint, protectedResources.graphApi.scopes],
      [protectedResources.innoviaApi.endpoint, protectedResources.innoviaApi.scopes]
    ])
  };
}

export const appConfig: ApplicationConfig = {
  providers: [
    provideRouter(routes),
    provideHttpClient(),
    importProvidersFrom(MsalModule),
    {
      provide: HTTP_INTERCEPTORS,
      useClass: MsalInterceptor,
      multi: true
    },
    {
      provide: MSAL_INSTANCE,
      useFactory: MSALInstanceFactory
    },
    {
      provide: MSAL_GUARD_CONFIG,
      useFactory: MSALGuardConfigFactory
    },
    {
      provide: MSAL_INTERCEPTOR_CONFIG,
      useFactory: MSALInterceptorConfigFactory
    },
    {
      provide: APP_INITIALIZER,
      useFactory: initializeMsal,
      deps: [MsalService],
      multi: true
    },
    MsalService,
    MsalGuard,
    MsalBroadcastService
  ]
=======
import {
  provideClientHydration,
  withEventReplay,
} from '@angular/platform-browser';
import {
  provideHttpClient,
  withFetch,
  withInterceptorsFromDi,
} from '@angular/common/http';

export const appConfig: ApplicationConfig = {
  providers: [
    provideZoneChangeDetection({ eventCoalescing: true }),
    provideRouter(routes),
    provideClientHydration(withEventReplay()),
    provideHttpClient(withInterceptorsFromDi(), withFetch()),
  ],
>>>>>>> ec45d309
};<|MERGE_RESOLUTION|>--- conflicted
+++ resolved
@@ -1,6 +1,6 @@
 import { ApplicationConfig, importProvidersFrom, APP_INITIALIZER } from '@angular/core';
 import { provideRouter } from '@angular/router';
-import { provideHttpClient, HTTP_INTERCEPTORS } from '@angular/common/http';
+import { provideHttpClient, HTTP_INTERCEPTORS, withFetch, withInterceptorsFromDi } from '@angular/common/http';
 import { 
   MsalModule, 
   MsalService, 
@@ -16,7 +16,10 @@
 import { IPublicClientApplication, PublicClientApplication, InteractionType, BrowserCacheLocation } from '@azure/msal-browser';
 import { msalConfig, protectedResources } from './auth-config';
 import { routes } from './app.routes';
-<<<<<<< HEAD
+import {
+  provideClientHydration,
+  withEventReplay,
+} from '@angular/platform-browser';
 
 export function MSALInstanceFactory(): IPublicClientApplication {
   return new PublicClientApplication(msalConfig);
@@ -50,7 +53,8 @@
 export const appConfig: ApplicationConfig = {
   providers: [
     provideRouter(routes),
-    provideHttpClient(),
+    provideClientHydration(withEventReplay()),
+    provideHttpClient(withInterceptorsFromDi(), withFetch()),
     importProvidersFrom(MsalModule),
     {
       provide: HTTP_INTERCEPTORS,
@@ -79,23 +83,4 @@
     MsalGuard,
     MsalBroadcastService
   ]
-=======
-import {
-  provideClientHydration,
-  withEventReplay,
-} from '@angular/platform-browser';
-import {
-  provideHttpClient,
-  withFetch,
-  withInterceptorsFromDi,
-} from '@angular/common/http';
-
-export const appConfig: ApplicationConfig = {
-  providers: [
-    provideZoneChangeDetection({ eventCoalescing: true }),
-    provideRouter(routes),
-    provideClientHydration(withEventReplay()),
-    provideHttpClient(withInterceptorsFromDi(), withFetch()),
-  ],
->>>>>>> ec45d309
 };