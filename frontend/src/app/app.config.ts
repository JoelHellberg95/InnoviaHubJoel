--- conflicted
+++ resolved
@@ -70,22 +70,13 @@
   return {
     interactionType: InteractionType.Popup,
     protectedResourceMap: new Map([
-<<<<<<< HEAD
       [
         protectedResources.graphApi.endpoint,
         protectedResources.graphApi.scopes,
       ],
-      [
-        protectedResources.innoviaApi.endpoint,
-        protectedResources.innoviaApi.scopes,
-      ],
-    ]),
-=======
-      [protectedResources.graphApi.endpoint, protectedResources.graphApi.scopes]
       // Temporarily removed innoviaApi to avoid token auth issues
       // [protectedResources.innoviaApi.endpoint, protectedResources.innoviaApi.scopes]
-    ])
->>>>>>> 03ca0fff
+    ]),
   };
 }
 
