--- conflicted
+++ resolved
@@ -2,25 +2,18 @@
 import { NavigationEnd, Router, RouterOutlet } from '@angular/router';
 import { MenuBarComponent } from './components/menu-bar/menu-bar.component';
 import { filter } from 'rxjs';
-<<<<<<< HEAD
-=======
 import { BookingConfirmationPopupComponent } from './components/booking-confirmation-popup/booking-confirmation-popup.component';
 import { ResourceTypeMenuComponent } from './components/ResourceMenu/ResourceMenu.component';
->>>>>>> 9f4f21ef
 
 @Component({
   selector: 'app-root',
   standalone: true,
-<<<<<<< HEAD
-  imports: [RouterOutlet, MenuBarComponent],
-=======
   imports: [
     RouterOutlet,
     MenuBarComponent,
     BookingConfirmationPopupComponent,
     ResourceTypeMenuComponent,
   ],
->>>>>>> 9f4f21ef
   templateUrl: './app.component.html',
   styleUrl: './app.component.css',
 })
