--- conflicted
+++ resolved
@@ -1,15 +1,3 @@
-<<<<<<< HEAD
-import { Component } from '@angular/core';
-import { RouterOutlet } from '@angular/router';
-import { ResourceTypeMenuComponent } from './components/ResourceMenu/ResourceMenu.component';
-
-@Component({
-  selector: 'app-root',
-  standalone: true,
-  imports: [RouterOutlet, ResourceTypeMenuComponent],
-  templateUrl: './app.component.html',
-  styleUrls: ['./app.component.css'],
-=======
 import { Component, signal } from '@angular/core';
 import { NavigationEnd, Router, RouterOutlet } from '@angular/router';
 import { MenuBarComponent } from './components/menu-bar/menu-bar.component';
@@ -17,10 +5,10 @@
 
 @Component({
   selector: 'app-root',
+  standalone: true,
   imports: [RouterOutlet, MenuBarComponent],
   templateUrl: './app.component.html',
   styleUrl: './app.component.css',
->>>>>>> fb387881
 })
 export class AppComponent {
   title = 'InnoviaHub';
