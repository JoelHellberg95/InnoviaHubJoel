--- conflicted
+++ resolved
@@ -1,14 +1,6 @@
-<<<<<<< HEAD
-<h1 class="px-4 py-4 text-2xl font-bold">Resursbokning</h1>
-
-<!-- Vår menykomponent -->
-<app-resource-type-menu></app-resource-type-menu>
-
-<!-- Om du använder routing -->
-<router-outlet></router-outlet>
-=======
 <div class="app-container">
   <main class="main">
+    <!-- <h1 class="px-4 py-4 text-2xl font-bold">Resursbokning</h1> -->
     <router-outlet></router-outlet>
   </main>
 
@@ -17,5 +9,4 @@
     <app-menu-bar></app-menu-bar>
   </div>
   }
-</div>
->>>>>>> fb387881
+</div>